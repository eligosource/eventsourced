--- conflicted
+++ resolved
@@ -3,11 +3,7 @@
 
 object Settings {
   val buildOrganization = "org.eligosource"
-<<<<<<< HEAD
-  val buildVersion      = "0.4.0"
-=======
   val buildVersion      = "0.5-SNAPSHOT"
->>>>>>> 00832b43
   val buildScalaVersion = Version.Scala
   val buildSettings = Defaults.defaultSettings ++ Seq(
     organization := buildOrganization,
